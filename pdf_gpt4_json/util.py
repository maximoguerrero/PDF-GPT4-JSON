--- conflicted
+++ resolved
@@ -126,14 +126,7 @@
 
     # Send the request to the OpenAI API to process the image into JSON
     response = requests.post(
-<<<<<<< HEAD
         'https://api.openai.com/v1/chat/completions', headers=headers, data=json.dumps(data))
-=======
-        'https://api.openai.com/v1/chat/completions', headers=headers,
-        timeout=120, data=json.dumps(data))
-    
-    # Check if the request was successful
->>>>>>> 297dba81
     response_dict = response.json()
 
     return response_dict
